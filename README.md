# [OCamlScript](http://bloomberg.github.io/ocamlscript/)

## Introduction
OCamlScript is a JavaScript backend for [the OCaml compiler](https://ocaml.org/). Users of OCamlScript can write type-safe, high performance OCaml code, and deploy the generated JavaScript in any platform with a JavaScript execution engine.

Each OCaml module is mapped to a corresponding JavaScript module, and names are preserved so that:

1. The stacktrace is preserved, the generated code is debuggable with or without sourcemap.
2. Modules generated by OCamlScript can be used directly from other JavaScript code. For example, you can call the `List.length` function from the OCaml standard library `List` module from JavaScript.

### A simple example

``` ocaml
let sum n =
    let v  = ref 0 in
    for i = 0 to n do
       v := !v + i
    done;
    !v
```

OCamlScript generates code similar to this:

``` js
function sum(n) {
  var v = 0;
  for(var i = 0; i<= n; ++i){
    v += i;
  }
  return v;
}
```

As you can see, there is no name mangling in the generated code, so if this module is called `M`,
`M.sum()` is directly callable from other JavaScript code.

You can learn more by exploring the online [in-browser compiler](https://bloomberg.github.io/ocamlscript/js-demo/).

  
## Disclaimer

This project has been released to exchange ideas and collect feedback from the OCaml and JavaScript communities.
It is in an *very early* stage and not production ready for your own projects *yet*.


## Build

Note that you have to clone this project with `--recursive` option, as the core OCaml compiler is brought into your clone as a Git `submodule`.

### Linux and Mac OSX


1. Apply the patch to OCaml compiler and build

  Please ignore the warnings generated by git apply
  
  ```sh
  cd ocaml
  git apply ../js.diff
  ./configure -prefix `pwd`
  make world.opt
  make install
  ```

2. Build OCamlScript Compiler

  Assume that you have `ocamlopt.opt` in the `PATH`
  ```sh
  cd ../jscomp
  ocamlopt.opt -I +compiler-libs -I bin -c bin/compiler.mli bin/compiler.ml
  ocamlopt.opt -g -linkall -o bin/osc -I +compiler-libs ocamlcommon.cmxa ocamlbytecomp.cmxa  bin/compiler.cmx main.cmx
  ```
<<<<<<< HEAD
  Now you have a binary called `osc` under `jscomp` directory,
=======
  Now you have a binary called `ocamlscript` under `jscomp/bin` directory,
>>>>>>> 738fbdbf
  put it in your `PATH`.


3. Test 

  Create a file called `hello.ml`:

  ```sh
  mkdir tmp  # create tmp directory inside the stdlib
  cd tmp 
  echo 'print_endline "hello world";;' >hello.ml
  ```
  
  Then compile it with `osc`
  ```sh
  OCAML_RAW_JS=1 osc -I . -I ../ -c hello.ml
  ```
  
  It should generate a file called `hello.js`, which can be executed with any JavaScript engine. In this example, we use Node.js

  ```sh
  node hello.js
  ```
  
  If everything goes well, you will see `hello world` on your screen.

Note that the following steps  are optional, it is used to build the
runtime and standard library to verify if it works, you don't need run
these steps.


4. Build the runtime with `osc`

  ```sh
  cd runtime
  make all
  ```

5. Build the standard library with `osc`

  ```sh
  cd ../stdlib
  make all 
  ```

## Windows support

We plan to provide a Windows installer in the near future.

# Licensing 

The [OCaml](./ocaml) directory is the official OCaml compiler (version 4.02.3). Refer to its copyright and license notices for information about its licensing.

The `ocamlscript` backend relies on a patch [(js.diff)](./js.diff) to the OCaml compiler.

This project reused and adapted parts of [js_of_ocaml](https://github.com/ocsigen/js_of_ocaml):
* Some small printing utilities in [pretty printer](./jscomp/js_dump.ml).
* Part of the [Javascript runtime](./jscomp/runtime) support

It adapted two modules [Lam_pass_exits](jscomp/lam_pass_exits.ml) and
[Lam_pass_lets_dce](jscomp/lam_pass_lets_dce.ml) from OCaml's
[Simplif](ocaml/bytecomp/simplif.ml) module, the main
reasons are those optimizations are not optimal for Javascript
backend.

[Js_main](jscomp/js_main.ml) is adapted from [driver/main](ocaml/driver/main.ml), it is not actually
used, since currently we make this JS backend as a plugin instead, but
it shows that it is easy to assemble a whole compler using OCaml
compiler libraries and based upon that we can add more compilation flags for
JS backend.

[stdlib](jscomp/stdlib) is copied from ocaml's [stdlib](ocaml/stdlib) to have it compiled with
the new JS compiler.

Since our work is derivative work of [js_of_ocaml](http://ocsigen.org/js_of_ocaml/), the license of the OCamlScript components is GPLv2, the same as js_of_ocaml.

## Design goals

1. Readability 
 1.   No name mangling.
 2.   Support JavaScript module system.
 3.   Integrate with existing JavaScript ecosystem, for example,
      [npm](https://www.npmjs.com/), [webpack](https://github.com/webpack).
 4.   Straight-forward FFI, generate tds file to target [Typescript](http://www.typescriptlang.org/) for better tooling.
 
2. Separate and *extremely fast* compilation.

3. Better performance than hand-written Javascript:
   Thanks to the solid type system in OCaml it is possible to optimize the generated JavaScript code.

4. Smaller code than hand written JavaScript, aggressive dead code elimination.

5. Support Node.js, web browsers, and various Javascript target platforms.

6. Compatible with OCaml semantics modulo c-bindings and Obj, Marshal modules.

## More examples

### A naive benchmark comparing to the Immutable map from Facebook

Below is a *contrived* example to demonstrate our motivation,
it tries to insert 1,000,000 keys into an immutable map, then query it.

```Ocaml
module IntMap = Map.Make(struct
  type t = int
  let compare (x : int) y = compare x y
  end)

let test () =
  let m = ref IntMap.empty in
  let count = 1000000 in
  for i = 0 to count do
    m := IntMap.add i i !m
  done;
  for i = 0 to count  do
    ignore (IntMap.find i !m )
  done

let () = test()

```

The code generated by OCamlScript is a drop-in replacement for the Facebook [immutable](http://facebook.github.io/immutable-js/) library.


``` js
'use strict';
var Immutable = require('immutable');
var Map = Immutable.Map;
var m = new Map();
var test  = function(){
    var count  = 1000000
    for(var i = 0; i < count; ++i){
        m = m.set(i, i );
    }
    for(var j = 0; j < count ; ++j){
        m.get(j)
    }
}

test ()
```

Runtime performance:
- OCamlScript Immutable Map: 1186ms
- Facebook Immutable Map: 3415ms

Code Size:
- OCamlScript (Prod mode): 899 Bytes
- Facebook Immutable : 55.3K Bytes

## Status

While most of the OCaml language is covered, because this project is still young there is plenty of work left to be done.

Some known issues are listed as below:

1. Language features:

   Recursive modules, Lazy modules, have not looked into it yet.
   
   Better Currying support. Currently, we have an inference engine for
   function currying and we do cross module inference, however, there
   are some more challenging cases, for example, high order functions,
   it can be resolved by either aggressive inlining or falling back to a
   slow path using `Function.prototype.length`. We prepared the
   runtime support in [module curry](jscomp/runtime/curry.ml), will support it in the near
   future.

   Int32 operations, currently, Int use Float operations, this should
   be fixed in the near future.
   
2. Standard libraries distributed with OCaml:

   IO support, we have very limited support for
   `Pervasives.print_endline` and `Pervasives.prerr_endline`, it's
   non-trivial to preserve the same semantics of IO between OCaml and
   Node.js, one solution is to functorize all IO operations. Functors
   are then inlined so there will no be performance cost or code size
   penalty.

   Bigarray, Unix, Num, Int64

3. String is immutable, user is expected to compile with flags `-safe-string` for all modules:

   Note that this flag should be applied to all your modules.

## Question, Comments and Feedback

If you have questions, comments, suggestions for improvement or any other inquiries
regarding this project, feel free to open an issue in the issue tracker.<|MERGE_RESOLUTION|>--- conflicted
+++ resolved
@@ -70,11 +70,8 @@
   ocamlopt.opt -I +compiler-libs -I bin -c bin/compiler.mli bin/compiler.ml
   ocamlopt.opt -g -linkall -o bin/osc -I +compiler-libs ocamlcommon.cmxa ocamlbytecomp.cmxa  bin/compiler.cmx main.cmx
   ```
-<<<<<<< HEAD
-  Now you have a binary called `osc` under `jscomp` directory,
-=======
-  Now you have a binary called `ocamlscript` under `jscomp/bin` directory,
->>>>>>> 738fbdbf
+
+  Now you have a binary called `osc` under `jscomp/bin` directory,
   put it in your `PATH`.
 
 
