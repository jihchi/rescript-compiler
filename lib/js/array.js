'use strict';

var Curry                   = require("./curry");
var Caml_array              = require("./caml_array");
var Caml_exceptions         = require("./caml_exceptions");
var Caml_builtin_exceptions = require("./caml_builtin_exceptions");

function init(l, f) {
  if (l) {
    if (l < 0) {
      throw [
            Caml_builtin_exceptions.invalid_argument,
            "Array.init"
          ];
    } else {
      var res = Caml_array.caml_make_vect(l, Curry._1(f, 0));
      for(var i = 1 ,i_finish = l - 1 | 0; i <= i_finish; ++i){
        res[i] = Curry._1(f, i);
      }
      return res;
    }
  } else {
    return /* array */[];
  }
}

function make_matrix(sx, sy, init) {
  var res = Caml_array.caml_make_vect(sx, /* array */[]);
  for(var x = 0 ,x_finish = sx - 1 | 0; x <= x_finish; ++x){
    res[x] = Caml_array.caml_make_vect(sy, init);
  }
  return res;
}

function copy(a) {
  var l = a.length;
  if (l) {
    return Caml_array.caml_array_sub(a, 0, l);
  } else {
    return /* array */[];
  }
}

function append(a1, a2) {
  var l1 = a1.length;
  if (l1) {
    if (a2.length) {
      return a1.concat(a2);
    } else {
      return Caml_array.caml_array_sub(a1, 0, l1);
    }
  } else {
    return copy(a2);
  }
}

function sub(a, ofs, len) {
  if (len < 0 || ofs > (a.length - len | 0)) {
    throw [
          Caml_builtin_exceptions.invalid_argument,
          "Array.sub"
        ];
  } else {
    return Caml_array.caml_array_sub(a, ofs, len);
  }
}

function fill(a, ofs, len, v) {
  if (ofs < 0 || len < 0 || ofs > (a.length - len | 0)) {
    throw [
          Caml_builtin_exceptions.invalid_argument,
          "Array.fill"
        ];
  } else {
    for(var i = ofs ,i_finish = (ofs + len | 0) - 1 | 0; i <= i_finish; ++i){
      a[i] = v;
    }
    return /* () */0;
  }
}

function blit(a1, ofs1, a2, ofs2, len) {
  if (len < 0 || ofs1 < 0 || ofs1 > (a1.length - len | 0) || ofs2 < 0 || ofs2 > (a2.length - len | 0)) {
    throw [
          Caml_builtin_exceptions.invalid_argument,
          "Array.blit"
        ];
  } else {
    return Caml_array.caml_array_blit(a1, ofs1, a2, ofs2, len);
  }
}

function iter(f, a) {
  for(var i = 0 ,i_finish = a.length - 1 | 0; i <= i_finish; ++i){
    Curry._1(f, a[i]);
  }
  return /* () */0;
}

function map(f, a) {
  var l = a.length;
  if (l) {
    var r = Caml_array.caml_make_vect(l, Curry._1(f, a[0]));
    for(var i = 1 ,i_finish = l - 1 | 0; i <= i_finish; ++i){
      r[i] = Curry._1(f, a[i]);
    }
    return r;
  } else {
    return /* array */[];
  }
}

function iteri(f, a) {
  for(var i = 0 ,i_finish = a.length - 1 | 0; i <= i_finish; ++i){
    Curry._2(f, i, a[i]);
  }
  return /* () */0;
}

function mapi(f, a) {
  var l = a.length;
  if (l) {
    var r = Caml_array.caml_make_vect(l, Curry._2(f, 0, a[0]));
    for(var i = 1 ,i_finish = l - 1 | 0; i <= i_finish; ++i){
      r[i] = Curry._2(f, i, a[i]);
    }
    return r;
  } else {
    return /* array */[];
  }
}

function to_list(a) {
  var _i = a.length - 1 | 0;
  var _res = /* [] */0;
  while(true) {
    var res = _res;
    var i = _i;
    if (i < 0) {
      return res;
    } else {
      _res = /* :: */[
        a[i],
        res
      ];
      _i = i - 1 | 0;
      continue ;
      
    }
  };
}

function list_length(_accu, _param) {
  while(true) {
    var param = _param;
    var accu = _accu;
    if (param) {
      _param = param[1];
      _accu = accu + 1 | 0;
      continue ;
      
    } else {
      return accu;
    }
  };
}

function of_list(l) {
  if (l) {
    var a = Caml_array.caml_make_vect(list_length(0, l), l[0]);
    var _i = 1;
    var _param = l[1];
    while(true) {
      var param = _param;
      var i = _i;
      if (param) {
        a[i] = param[0];
        _param = param[1];
        _i = i + 1 | 0;
        continue ;
        
      } else {
        return a;
      }
    };
  } else {
    return /* array */[];
  }
}

function fold_left(f, x, a) {
  var r = x;
  for(var i = 0 ,i_finish = a.length - 1 | 0; i <= i_finish; ++i){
    r = Curry._2(f, r, a[i]);
  }
  return r;
}

function fold_right(f, a, x) {
  var r = x;
  for(var i = a.length - 1 | 0; i >= 0; --i){
    r = Curry._2(f, a[i], r);
  }
  return r;
}

var Bottom = Caml_exceptions.create("Array.Bottom");

function sort(cmp, a) {
  var maxson = function (l, i) {
    var i31 = ((i + i | 0) + i | 0) + 1 | 0;
    var x = i31;
    if ((i31 + 2 | 0) < l) {
      if (Curry._2(cmp, Caml_array.caml_array_get(a, i31), Caml_array.caml_array_get(a, i31 + 1 | 0)) < 0) {
        x = i31 + 1 | 0;
      }
      if (Curry._2(cmp, Caml_array.caml_array_get(a, x), Caml_array.caml_array_get(a, i31 + 2 | 0)) < 0) {
        x = i31 + 2 | 0;
      }
      return x;
<<<<<<< HEAD
    } else if ((i31 + 1 | 0) < l && Curry._2(cmp, a[i31], a[i31 + 1 | 0]) < 0) {
=======
    }
    else if ((i31 + 1 | 0) < l && Curry._2(cmp, Caml_array.caml_array_get(a, i31), Caml_array.caml_array_get(a, i31 + 1 | 0)) < 0) {
>>>>>>> f0891a4c
      return i31 + 1 | 0;
    } else if (i31 < l) {
      return i31;
    } else {
      throw [
            Bottom,
            i
          ];
    }
  };
  var trickle = function (l, i, e) {
    try {
      var l$1 = l;
      var _i = i;
      var e$1 = e;
      while(true) {
        var i$1 = _i;
        var j = maxson(l$1, i$1);
        if (Curry._2(cmp, Caml_array.caml_array_get(a, j), e$1) > 0) {
          Caml_array.caml_array_set(a, i$1, Caml_array.caml_array_get(a, j));
          _i = j;
          continue ;
          
<<<<<<< HEAD
        } else {
          a[i$1] = e$1;
          return /* () */0;
=======
        }
        else {
          return Caml_array.caml_array_set(a, i$1, e$1);
>>>>>>> f0891a4c
        }
      };
    }
    catch (exn){
      if (exn[0] === Bottom) {
<<<<<<< HEAD
        a[exn[1]] = e;
        return /* () */0;
      } else {
=======
        return Caml_array.caml_array_set(a, exn[1], e);
      }
      else {
>>>>>>> f0891a4c
        throw exn;
      }
    }
  };
  var bubble = function (l, i) {
    try {
      var l$1 = l;
      var _i = i;
      while(true) {
        var i$1 = _i;
        var j = maxson(l$1, i$1);
        Caml_array.caml_array_set(a, i$1, Caml_array.caml_array_get(a, j));
        _i = j;
        continue ;
        
      };
    }
    catch (exn){
      if (exn[0] === Bottom) {
        return exn[1];
      } else {
        throw exn;
      }
    }
  };
  var trickleup = function (_i, e) {
    while(true) {
      var i = _i;
      var father = (i - 1 | 0) / 3 | 0;
      if (i === father) {
        throw [
              Caml_builtin_exceptions.assert_failure,
              [
                "array.ml",
                168,
                4
              ]
            ];
      }
      if (Curry._2(cmp, Caml_array.caml_array_get(a, father), e) < 0) {
        Caml_array.caml_array_set(a, i, Caml_array.caml_array_get(a, father));
        if (father > 0) {
          _i = father;
          continue ;
          
<<<<<<< HEAD
        } else {
          a[0] = e;
          return /* () */0;
        }
      } else {
        a[i] = e;
        return /* () */0;
=======
        }
        else {
          return Caml_array.caml_array_set(a, 0, e);
        }
      }
      else {
        return Caml_array.caml_array_set(a, i, e);
>>>>>>> f0891a4c
      }
    };
  };
  var l = a.length;
  for(var i = ((l + 1 | 0) / 3 | 0) - 1 | 0; i >= 0; --i){
    trickle(l, i, Caml_array.caml_array_get(a, i));
  }
  for(var i$1 = l - 1 | 0; i$1 >= 2; --i$1){
    var e = Caml_array.caml_array_get(a, i$1);
    Caml_array.caml_array_set(a, i$1, Caml_array.caml_array_get(a, 0));
    trickleup(bubble(i$1, 0), e);
  }
  if (l > 1) {
<<<<<<< HEAD
    var e$1 = a[1];
    a[1] = a[0];
    a[0] = e$1;
    return /* () */0;
  } else {
=======
    var e$1 = Caml_array.caml_array_get(a, 1);
    Caml_array.caml_array_set(a, 1, Caml_array.caml_array_get(a, 0));
    return Caml_array.caml_array_set(a, 0, e$1);
  }
  else {
>>>>>>> f0891a4c
    return 0;
  }
}

function stable_sort(cmp, a) {
  var merge = function (src1ofs, src1len, src2, src2ofs, src2len, dst, dstofs) {
    var src1r = src1ofs + src1len | 0;
    var src2r = src2ofs + src2len | 0;
    var _i1 = src1ofs;
    var _s1 = Caml_array.caml_array_get(a, src1ofs);
    var _i2 = src2ofs;
    var _s2 = Caml_array.caml_array_get(src2, src2ofs);
    var _d = dstofs;
    while(true) {
      var d = _d;
      var s2 = _s2;
      var i2 = _i2;
      var s1 = _s1;
      var i1 = _i1;
      if (Curry._2(cmp, s1, s2) <= 0) {
        Caml_array.caml_array_set(dst, d, s1);
        var i1$1 = i1 + 1 | 0;
        if (i1$1 < src1r) {
          _d = d + 1 | 0;
          _s1 = Caml_array.caml_array_get(a, i1$1);
          _i1 = i1$1;
          continue ;
          
        } else {
          return blit(src2, i2, dst, d + 1 | 0, src2r - i2 | 0);
        }
<<<<<<< HEAD
      } else {
        dst[d] = s2;
=======
      }
      else {
        Caml_array.caml_array_set(dst, d, s2);
>>>>>>> f0891a4c
        var i2$1 = i2 + 1 | 0;
        if (i2$1 < src2r) {
          _d = d + 1 | 0;
          _s2 = Caml_array.caml_array_get(src2, i2$1);
          _i2 = i2$1;
          continue ;
          
        } else {
          return blit(a, i1, dst, d + 1 | 0, src1r - i1 | 0);
        }
      }
    };
  };
  var isortto = function (srcofs, dst, dstofs, len) {
    for(var i = 0 ,i_finish = len - 1 | 0; i <= i_finish; ++i){
      var e = Caml_array.caml_array_get(a, srcofs + i | 0);
      var j = (dstofs + i | 0) - 1 | 0;
      while(j >= dstofs && Curry._2(cmp, Caml_array.caml_array_get(dst, j), e) > 0) {
        Caml_array.caml_array_set(dst, j + 1 | 0, Caml_array.caml_array_get(dst, j));
        j = j - 1 | 0;
      };
      Caml_array.caml_array_set(dst, j + 1 | 0, e);
    }
    return /* () */0;
  };
  var sortto = function (srcofs, dst, dstofs, len) {
    if (len <= 5) {
      return isortto(srcofs, dst, dstofs, len);
    } else {
      var l1 = len / 2 | 0;
      var l2 = len - l1 | 0;
      sortto(srcofs + l1 | 0, dst, dstofs + l1 | 0, l2);
      sortto(srcofs, a, srcofs + l2 | 0, l1);
      return merge(srcofs + l2 | 0, l1, dst, dstofs + l1 | 0, l2, dst, dstofs);
    }
  };
  var l = a.length;
  if (l <= 5) {
    return isortto(0, a, 0, l);
  } else {
    var l1 = l / 2 | 0;
    var l2 = l - l1 | 0;
    var t = Caml_array.caml_make_vect(l2, Caml_array.caml_array_get(a, 0));
    sortto(l1, t, 0, l2);
    sortto(0, a, l2, l1);
    return merge(l2, l1, t, 0, l2, a, 0);
  }
}

var create_matrix = make_matrix;

var concat = Caml_array.caml_array_concat;

var fast_sort = stable_sort;

exports.init          = init;
exports.make_matrix   = make_matrix;
exports.create_matrix = create_matrix;
exports.append        = append;
exports.concat        = concat;
exports.sub           = sub;
exports.copy          = copy;
exports.fill          = fill;
exports.blit          = blit;
exports.to_list       = to_list;
exports.of_list       = of_list;
exports.iter          = iter;
exports.map           = map;
exports.iteri         = iteri;
exports.mapi          = mapi;
exports.fold_left     = fold_left;
exports.fold_right    = fold_right;
exports.sort          = sort;
exports.stable_sort   = stable_sort;
exports.fast_sort     = fast_sort;
/* No side effect */<|MERGE_RESOLUTION|>--- conflicted
+++ resolved
@@ -218,12 +218,8 @@
         x = i31 + 2 | 0;
       }
       return x;
-<<<<<<< HEAD
-    } else if ((i31 + 1 | 0) < l && Curry._2(cmp, a[i31], a[i31 + 1 | 0]) < 0) {
-=======
     }
     else if ((i31 + 1 | 0) < l && Curry._2(cmp, Caml_array.caml_array_get(a, i31), Caml_array.caml_array_get(a, i31 + 1 | 0)) < 0) {
->>>>>>> f0891a4c
       return i31 + 1 | 0;
     } else if (i31 < l) {
       return i31;
@@ -247,29 +243,17 @@
           _i = j;
           continue ;
           
-<<<<<<< HEAD
-        } else {
-          a[i$1] = e$1;
-          return /* () */0;
-=======
         }
         else {
           return Caml_array.caml_array_set(a, i$1, e$1);
->>>>>>> f0891a4c
         }
       };
     }
     catch (exn){
       if (exn[0] === Bottom) {
-<<<<<<< HEAD
-        a[exn[1]] = e;
-        return /* () */0;
-      } else {
-=======
         return Caml_array.caml_array_set(a, exn[1], e);
       }
       else {
->>>>>>> f0891a4c
         throw exn;
       }
     }
@@ -315,15 +299,6 @@
           _i = father;
           continue ;
           
-<<<<<<< HEAD
-        } else {
-          a[0] = e;
-          return /* () */0;
-        }
-      } else {
-        a[i] = e;
-        return /* () */0;
-=======
         }
         else {
           return Caml_array.caml_array_set(a, 0, e);
@@ -331,7 +306,6 @@
       }
       else {
         return Caml_array.caml_array_set(a, i, e);
->>>>>>> f0891a4c
       }
     };
   };
@@ -345,19 +319,11 @@
     trickleup(bubble(i$1, 0), e);
   }
   if (l > 1) {
-<<<<<<< HEAD
-    var e$1 = a[1];
-    a[1] = a[0];
-    a[0] = e$1;
-    return /* () */0;
-  } else {
-=======
     var e$1 = Caml_array.caml_array_get(a, 1);
     Caml_array.caml_array_set(a, 1, Caml_array.caml_array_get(a, 0));
     return Caml_array.caml_array_set(a, 0, e$1);
   }
   else {
->>>>>>> f0891a4c
     return 0;
   }
 }
@@ -389,14 +355,9 @@
         } else {
           return blit(src2, i2, dst, d + 1 | 0, src2r - i2 | 0);
         }
-<<<<<<< HEAD
-      } else {
-        dst[d] = s2;
-=======
       }
       else {
         Caml_array.caml_array_set(dst, d, s2);
->>>>>>> f0891a4c
         var i2$1 = i2 + 1 | 0;
         if (i2$1 < src2r) {
           _d = d + 1 | 0;
