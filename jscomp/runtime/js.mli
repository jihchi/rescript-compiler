(* Copyright (C) 2015-2016 Bloomberg Finance L.P.
 *
 * This program is free software: you can redistribute it and/or modify
 * it under the terms of the GNU Lesser General Public License as published by
 * the Free Software Foundation, either version 3 of the License, or
 * (at your option) any later version.
 *
 * In addition to the permissions granted to you by the LGPL, you may combine
 * or link a "work that uses the Library" with a publicly distributed version
 * of this file to produce a combined library or application, then distribute
 * that combined work under the terms of your choosing, with no requirement
 * to comply with the obligations normally placed on you by section 4 of the
 * LGPL version 3 (or the corresponding section of a later version of the LGPL
 * should you choose to use a later version).
 *
 * This program is distributed in the hope that it will be useful,
 * but WITHOUT ANY WARRANTY; without even the implied warranty of
 * MERCHANTABILITY or FITNESS FOR A PARTICULAR PURPOSE.  See the
 * GNU Lesser General Public License for more details.
 *
 * You should have received a copy of the GNU Lesser General Public License
 * along with this program; if not, write to the Free Software
 * Foundation, Inc., 59 Temple Place - Suite 330, Boston, MA 02111-1307, USA. *)

(** This module will  be exported


    - It does not have any code, all its code will be inlined so that
       there will be never
       {[ require('js')]}

    - Its interface should be minimal

*)

(** internal types for FFI, these types are not used by normal users *)
type (-'obj, +'a) meth_callback
type (-'arg, + 'result) meth
type (-'arg, + 'result) fn (** Js uncurried function *)


(** Types for JS objects *)
(* tag::public_js_types[]*)
type +'a t
(** Js object type *)
type + 'a null
(** nullable, value of this type can be either [null] or ['a]
    this type is the same as {!Js.Null.t}  *)
type + 'a undefined
(** value of this type can be either [undefined] or ['a]
    this type is the same as {!Js.Undefined.t}  *)
type + 'a null_undefined
(** value of this type can be [undefined], [null] or ['a]
    this type is the same as {!Js.Null_undefined.t}*)
type boolean
(* end::public_js_types[]*)

(* tag::predefined_js_values[]*)
external true_ : boolean = "true" [@@bs.val]
external false_ : boolean = "false" [@@bs.val]
external null : 'a null = ""
[@@bs.val] (* The same as {!Js.Null.empty} will be compiled as [null]*)
external undefined : 'a undefined = ""
[@@bs.val] (* The same as  {!Js.Undefined.empty} will be compiled as [undefined]*)
(* end::predefined_js_values[]*)

(* tag::utility_functions[]*)
external to_bool : boolean -> bool = "#boolean_to_bool"
(** convert Js boolean to OCaml bool *)
external typeof : 'a -> string = "#typeof"
(** [typeof x] will be compiled as [typeof x] in JS *)
external log : 'a -> unit = "console.log" [@@bs.val]
(** A convenience function to log *)

(** {4 operators }*)
external unsafe_lt : 'a -> 'a -> bool = "#unsafe_lt"
(**  [unsafe_lt a b] will be compiled as [a < b] *)
external unsafe_le : 'a -> 'a -> bool = "#unsafe_le"
(**  [unsafe_le a b] will be compiled as [a <= b] *)
external unsafe_gt : 'a -> 'a -> bool = "#unsafe_gt"
(**  [unsafe_gt a b] will be compiled as [a > b] *)
external unsafe_ge : 'a -> 'a -> bool = "#unsafe_ge"
(**  [unsafe_ge a b] will be compiled as [a >= b] *)
(* end::utility_functions[]*)

(* tag::nested_built_in_modules[] *)
(** {3 nested modules}*)
module Null = Js_null
module Undefined = Js_undefined
module Null_undefined = Js_null_undefined
(* end::nested_built_in_modules[] *)

(** {8 nested modules} *experimental* API, please refer to
  {!Js_dict} {!Js_array} {!Js_string} {!Js_re} for more details *)
module Array = Js_array
module Boolean = Js_boolean
module Date = Js_date
<<<<<<< HEAD
module Dict = Js_dict
module Global = Js_global
module Json = Js_json
module Math = Js_math
module Obj  = Js_obj
module Re = Js_re
module String = Js_string
module Typed_array = Js_typed_array
module Types = Js_types
=======
module Global = Js_global
module Float = Js_float
module Int = Js_int
>>>>>>> 32bae8ed
<|MERGE_RESOLUTION|>--- conflicted
+++ resolved
@@ -95,7 +95,6 @@
 module Array = Js_array
 module Boolean = Js_boolean
 module Date = Js_date
-<<<<<<< HEAD
 module Dict = Js_dict
 module Global = Js_global
 module Json = Js_json
@@ -105,8 +104,5 @@
 module String = Js_string
 module Typed_array = Js_typed_array
 module Types = Js_types
-=======
-module Global = Js_global
 module Float = Js_float
-module Int = Js_int
->>>>>>> 32bae8ed
+module Int = Js_int